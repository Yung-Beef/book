--- conflicted
+++ resolved
@@ -101,15 +101,10 @@
 returns a `User` instance
 
 Because the parameter names `email` and `username` are the same as the `User`
-<<<<<<< HEAD
+
 struct’s field names `email` and `username`, we can write `build_user` without
-the repetition of `email` and `username` as shown in Listing 5-4. This version
-of `build_user` behaves the same way as the one in Listing 5-3. The field init
-=======
-struct's field names `email` and `username`, we can write `build_user` without
 the repetition of `email` and `username` as shown in Listing 5-5. This version
 of `build_user` behaves the same way as the one in Listing 5-4. The field init
->>>>>>> 4bf6d4ee
 syntax can make cases like this shorter to write, especially when structs have
 many fields.
 
@@ -129,13 +124,8 @@
 
 ### Creating Instances From Other Instances With Struct Update Syntax
 
-<<<<<<< HEAD
 It’s often useful to create a new instance from an old instance, using most of
-the old instance’s values but changing some. Listing 5-5 shows an example of
-=======
-It's often useful to create a new instance from an old instance, using most of
-the old instance's values but changing some. Listing 5-6 shows an example of
->>>>>>> 4bf6d4ee
+the old instance’s values but changing some. Listing 5-6 shows an example of
 creating a new `User` instance in `user2` by setting the values of `email` and
 `username` but using the same values for the rest of the fields from the
 `user1` instance we created in Listing 5-2:
